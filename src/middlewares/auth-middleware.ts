import { Request, Response, NextFunction } from "express";
import jwt from "jsonwebtoken";
import UserRepository from "../repositories/user-repository";

interface JwtPayload {
  id: string;
  email: string;
  role: string;
}

export const authGuard = (allowedRoles: string[]) => {
  return async (req: Request, res: Response, next: NextFunction) => {
    try {
      // Get token from header
      const authHeader = req.headers.authorization;
      if (!authHeader || !authHeader.startsWith("Bearer ")) {
        return res.status(401).json({ message: "No token provided" });
      }

      // Extract token
      const token = authHeader.split(" ")[1];
<<<<<<< HEAD
=======
      
>>>>>>> 1f079d8b
      // Verify token
      const decoded = jwt.verify(
        token,
        process.env.JWT_SECRET as string
      ) as JwtPayload;

      // Check if user still exists
      const user = await UserRepository.findById(decoded.id);
      if (!user) {
        return res.status(401).json({ message: "User no longer exists" });
      }

      // Check if user has required role
      if (!allowedRoles.includes(user.role)) {
        return res
          .status(403)
          .json({ message: "Not authorized to access this route" });
      }

      // Add user to request object
      req.user = user;
      next();
    } catch (error) {
      return res.status(401).json({ message: "Invalid token" });
    }
  };
};<|MERGE_RESOLUTION|>--- conflicted
+++ resolved
@@ -19,10 +19,7 @@
 
       // Extract token
       const token = authHeader.split(" ")[1];
-<<<<<<< HEAD
-=======
       
->>>>>>> 1f079d8b
       // Verify token
       const decoded = jwt.verify(
         token,
